{
    // Use IntelliSense to learn about possible attributes.
    // Hover to view descriptions of existing attributes.
    // For more information, visit: https://go.microsoft.com/fwlink/?linkid=830387
    "version": "0.2.0",
    "configurations": [
        {
            "type": "lldb",
            "request": "launch",
            "name": "Debug config",
            "program": "${workspaceFolder}/config/target/debug/config",
            "args": [
                "list",
                "r*"
            ],
            "cwd": "${workspaceFolder}"
        },
        {
<<<<<<< HEAD
            "name": "Debug sshdconfig",
            "type": "cppvsdbg",
            "request": "launch",
            "program": "${workspaceFolder}/sshdconfig/target/debug/sshdconfig.exe",
            "args": ["get"],
            "cwd": "${workspaceFolder}"
=======
            "name": "(Windows) Attach",
            "type": "cppvsdbg",
            "request": "attach",
            "processId": "${command:pickProcess}",
>>>>>>> 6289432f
        }
    ]
}<|MERGE_RESOLUTION|>--- conflicted
+++ resolved
@@ -16,19 +16,18 @@
             "cwd": "${workspaceFolder}"
         },
         {
-<<<<<<< HEAD
+            "name": "(Windows) Attach",
+            "type": "cppvsdbg",
+            "request": "attach",
+            "processId": "${command:pickProcess}",
+        },
+        {
             "name": "Debug sshdconfig",
             "type": "cppvsdbg",
             "request": "launch",
             "program": "${workspaceFolder}/sshdconfig/target/debug/sshdconfig.exe",
             "args": ["get"],
             "cwd": "${workspaceFolder}"
-=======
-            "name": "(Windows) Attach",
-            "type": "cppvsdbg",
-            "request": "attach",
-            "processId": "${command:pickProcess}",
->>>>>>> 6289432f
         }
     ]
 }