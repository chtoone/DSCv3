// Copyright (c) Microsoft Corporation.
// Licensed under the MIT License.

use std::collections::HashMap;

use crate::DscError;
use crate::configure::context::Context;
use serde_json::Value;

pub mod add;
pub mod base64;
pub mod concat;
pub mod create_array;
pub mod div;
pub mod envvar;
<<<<<<< HEAD
pub mod min;
=======
pub mod mod_function;
>>>>>>> e63c3bb4
pub mod mul;
pub mod parameters;
pub mod reference;
pub mod resource_id;
pub mod sub;

/// The kind of argument that a function accepts.
#[derive(Debug, PartialEq)]
pub enum AcceptedArgKind {
    Array,
    Boolean,
    Number,
    Object,
    String,
}

/// A function that can be invoked.
pub trait Function {
    /// The minimum number of arguments that the function accepts.
    fn min_args(&self) -> usize;
    /// The maximum number of arguments that the function accepts.
    fn max_args(&self) -> usize;
    /// The types of arguments that the function accepts.
    fn accepted_arg_types(&self) -> Vec<AcceptedArgKind>;
    /// Invoke the function.
    ///
    /// # Arguments
    ///
    /// * `args` - The arguments to the function.
    ///
    /// # Errors
    ///
    /// This function will return an error if the function fails to execute.
    fn invoke(&self, args: &[Value], context: &Context) -> Result<Value, DscError>;
}

/// A dispatcher for functions.
pub struct FunctionDispatcher {
    functions: HashMap<String, Box<dyn Function>>,
}

impl FunctionDispatcher {
    /// Create a new `FunctionDispatcher` instance.
    #[must_use]
    pub fn new() -> Self {
        let mut functions: HashMap<String, Box<dyn Function>> = HashMap::new();
        functions.insert("add".to_string(), Box::new(add::Add{}));
        functions.insert("base64".to_string(), Box::new(base64::Base64{}));
        functions.insert("concat".to_string(), Box::new(concat::Concat{}));
        functions.insert("createArray".to_string(), Box::new(create_array::CreateArray{}));
        functions.insert("div".to_string(), Box::new(div::Div{}));
        functions.insert("envvar".to_string(), Box::new(envvar::Envvar{}));
<<<<<<< HEAD
        functions.insert("min".to_string(), Box::new(min::Min{}));
=======
        functions.insert("mod".to_string(), Box::new(mod_function::Mod{}));
>>>>>>> e63c3bb4
        functions.insert("mul".to_string(), Box::new(mul::Mul{}));
        functions.insert("parameters".to_string(), Box::new(parameters::Parameters{}));
        functions.insert("reference".to_string(), Box::new(reference::Reference{}));
        functions.insert("resourceId".to_string(), Box::new(resource_id::ResourceId{}));
        functions.insert("sub".to_string(), Box::new(sub::Sub{}));
        Self {
            functions,
        }
    }

    /// Invoke a function.
    ///
    /// # Arguments
    ///
    /// * `name` - The name of the function to invoke.
    /// * `args` - The arguments to the function.
    ///
    /// # Errors
    ///
    /// This function will return an error if the function fails to execute.
    pub fn invoke(&self, name: &str, args: &Vec<Value>, context: &Context) -> Result<Value, DscError> {
        let Some(function) = self.functions.get(name) else {
            return Err(DscError::Parser(format!("Unknown function '{name}'")));
        };

        // check if arg number are valid
        let min_args = function.min_args();
        let max_args = function.max_args();
        if args.len() < min_args || args.len() > max_args {
            if max_args == 0 {
                return Err(DscError::Parser(format!("Function '{name}' does not accept arguments")));
            }
            else if min_args == max_args {
                return Err(DscError::Parser(format!("Function '{name}' requires exactly {min_args} arguments")));
            }
            else if max_args == usize::MAX {
                return Err(DscError::Parser(format!("Function '{name}' requires at least {min_args} arguments")));
            }

            return Err(DscError::Parser(format!("Function '{name}' requires between {min_args} and {max_args} arguments")));
        }
        // check if arg types are valid
        let accepted_arg_types = function.accepted_arg_types();
        let accepted_args_string = accepted_arg_types.iter().map(|x| format!("{x:?}")).collect::<Vec<String>>().join(", ");
        for value in args {
            if value.is_array() && !accepted_arg_types.contains(&AcceptedArgKind::Array) {
                return Err(DscError::Parser(format!("Function '{name}' does not accept array arguments, accepted types are: {accepted_args_string}")));
            } else if value.is_boolean() && !accepted_arg_types.contains(&AcceptedArgKind::Boolean) {
                return Err(DscError::Parser(format!("Function '{name}' does not accept boolean arguments, accepted types are: {accepted_args_string}")));
            } else if value.is_number() && !accepted_arg_types.contains(&AcceptedArgKind::Number) {
                return Err(DscError::Parser(format!("Function '{name}' does not accept number arguments, accepted types are: {accepted_args_string}")));
            } else if value.is_object() && !accepted_arg_types.contains(&AcceptedArgKind::Object) {
                return Err(DscError::Parser(format!("Function '{name}' does not accept object arguments, accepted types are: {accepted_args_string}")));
            } else if value.is_string() && !accepted_arg_types.contains(&AcceptedArgKind::String) {
                return Err(DscError::Parser(format!("Function '{name}' does not accept string argument, accepted types are: {accepted_args_string}")));
            }
        }

        function.invoke(args, context)
    }
}

impl Default for FunctionDispatcher {
    fn default() -> Self {
        Self::new()
    }
}<|MERGE_RESOLUTION|>--- conflicted
+++ resolved
@@ -13,11 +13,8 @@
 pub mod create_array;
 pub mod div;
 pub mod envvar;
-<<<<<<< HEAD
 pub mod min;
-=======
 pub mod mod_function;
->>>>>>> e63c3bb4
 pub mod mul;
 pub mod parameters;
 pub mod reference;
@@ -70,11 +67,8 @@
         functions.insert("createArray".to_string(), Box::new(create_array::CreateArray{}));
         functions.insert("div".to_string(), Box::new(div::Div{}));
         functions.insert("envvar".to_string(), Box::new(envvar::Envvar{}));
-<<<<<<< HEAD
         functions.insert("min".to_string(), Box::new(min::Min{}));
-=======
         functions.insert("mod".to_string(), Box::new(mod_function::Mod{}));
->>>>>>> e63c3bb4
         functions.insert("mul".to_string(), Box::new(mul::Mul{}));
         functions.insert("parameters".to_string(), Box::new(parameters::Parameters{}));
         functions.insert("reference".to_string(), Box::new(reference::Reference{}));
