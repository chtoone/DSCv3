--- conflicted
+++ resolved
@@ -51,14 +51,9 @@
     }
 }
 
-<<<<<<< HEAD
 pub fn get_all(dsc: &DscManager, resource_type: &str, format: &Option<OutputFormat>) {
-    let Some(resource) = get_resource(dsc, resource_type) else {
-=======
-pub fn get_all(dsc: &DscManager, resource_type: &str, _input: &Option<String>, _stdin: &Option<String>, format: &Option<OutputFormat>) {
     let mut input = String::new() ;
     let Some(mut resource) = get_resource(dsc, resource_type) else {
->>>>>>> fc38869d
         error!("{}", DscError::ResourceNotFound(resource_type.to_string()).to_string());
         return
     };
