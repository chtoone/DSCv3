--- conflicted
+++ resolved
@@ -16,18 +16,11 @@
   "schema": {
     "embedded": {
       "$schema": "https://json-schema.org/draft/2020-12/schema",
-<<<<<<< HEAD
-      "type": "[object, null]",
+      "type": "null",
       "properties": {
         "rebootPending": {
-            "type": "boolean"
-=======
-      "type": "null",
-      "properties": {
-        "RebootPending": {
             "type": "boolean",
             "readOnly": true
->>>>>>> b6f31503
         }
       }
     }
